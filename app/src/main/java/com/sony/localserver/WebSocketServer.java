--- conflicted
+++ resolved
@@ -22,6 +22,7 @@
 import java.util.LinkedHashMap;
 import java.util.List;
 import java.util.Map;
+import java.util.Set;
 
 import fi.iki.elonen.NanoWSD;
 
@@ -33,11 +34,7 @@
  */
 public class WebSocketServer extends NanoWSD {
 
-<<<<<<< HEAD
-  public static final String TAG = "WebSocketServer";
-=======
   public static final String TAG = WebSocketServer.class.getSimpleName();
->>>>>>> 0b8bf91c
 
   private LocalWebSocket ws;
   private String udn;
@@ -47,11 +44,7 @@
   public WebSocketServer(String host, int port, DlnaInterface dlnaHelper, SettingsHelper settingsHelper) {
     super(host, port);
     this.dlnaHelper = dlnaHelper;
-<<<<<<< HEAD
-    this.settingsHelper=settingsHelper;
-=======
     this.settingsHelper = settingsHelper;
->>>>>>> 0b8bf91c
   }
 
   public String getUdn() {
@@ -153,7 +146,7 @@
         String value = payload.split(":")[1];
         // send as an event to EpgFragment
         EventBus.getInstance().post(new EventBus.SendBackKeyToEpgEvent(value.equalsIgnoreCase("true")));
-      } else if (payload.startsWith("getFavorites")){
+      } else if (payload.startsWith("getFavorites")) {
         try {
           ws.send(getFavorites());
         } catch (IOException e) {
@@ -253,21 +246,19 @@
      *
      * @return favorite list JSON.
      */
-
-    String getFavorites(){
-      Set<String> favorites=settingsHelper.getFavoriteChannels();
-      JSONObject json=new JSONObject();
-      JSONArray jarray=new JSONArray();
-      for (String fav : favorites){
+    String getFavorites() {
+      Set<String> favorites = settingsHelper.getFavoriteChannels();
+      JSONObject json = new JSONObject();
+      JSONArray jarray = new JSONArray();
+      for (String fav : favorites) {
         jarray.put(fav);
       }
       try {
         json.put("FAVORITES", jarray);
         return json.toString();
-      }
-      catch(Exception e){
-        Log.e(TAG,"Exception parsing json: "+e);
-        return"{FAVORITES:[]}";
+      } catch (Exception e) {
+        Log.e(TAG, "Exception parsing json: " + e);
+        return "{FAVORITES:[]}";
       }
     }
 
